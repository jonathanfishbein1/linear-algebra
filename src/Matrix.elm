--- conflicted
+++ resolved
@@ -4,14 +4,16 @@
     , ColumnVector(..)
     , Solution(..)
     , VectorDimension(..)
+    , addMatrices
+    , sumMatrices
     , map
     , equal
-    , matrixTensorProduct
     , transpose
     , conjugate
     , adjoint
     , apply
     , liftA2
+    , multiplyMatrices
     , identityMatrix
     , gaussJordan
     , gaussianReduce
@@ -19,6 +21,7 @@
     , isSymmetric
     , jordanReduce
     , areLinearlyIndependent
+    , multiplyVectorMatrix
     , nullSpace
     , solve
     , areBasis
@@ -41,11 +44,7 @@
     , invert
     , isUnitary
     , subMatrix
-<<<<<<< HEAD
-    , addMatrices, isInvertable, isInvertableComplex, isSquareMatrix, multiplyMatrices, multiplyVectorMatrix, printRealMatrix, sumMatrices
-=======
-    , addMatrices, isInvertable, isSquareMatrix, multiplyMatrices, multiplyVectorMatrix, sumMatrices
->>>>>>> 1afbb69c
+    , isInvertable, isSquareMatrix, matrixTensorProduct, printRealMatrix
     )
 
 {-| A module for Matrix
