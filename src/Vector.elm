module Vector exposing
    ( Vector(..)
    , Vector3(..)
    , Scalar(..)
    , map
    , equal
    , apply
    , liftA2
    , foldl
    , concat
    , cross
    , distance
    , normalise
    , vector3ToVector
    , dimension
    , append
    , concatEmpty
    , pure
    , bind
    , findIndex
    , getAt
    , parseVector
    , setAt
    , InnerProductSpace, VectorSpace, addVectors, complexInnerProductSpace, complexVectorAbelianGroup, complexVectorSpace, negativeOrPositiveFloat, printComplexVector, printRealVector, readRealVector, realInnerProductSpace, realVectorAbelianGroup, realVectorSpace, scalarMultiplication, subtractVectors, vectorDotProduct, vectorLength, vectorSubspace, vectorTensorProduct
    )

{-| A module for Vectors


# Types

@docs Vector
@docs Vector3
@docs Scalar

@docs addVectors
@docs map
@docs multiplyVectors
@docs equal
@docs apply
@docs liftA2
@docs foldl
@docs vectorDotProduct
@docs concat
@docs vectorLength
@docs cross
@docs distance
@docs normalise
@docs subtractVectors
@docs vector3ToVector
@docs dimension
@docs vectorSubspace
@docs append
@docs concatEmpty
@docs pure
@docs bind
@docs findIndex
@docs getAt
@docs parseVector
@docs print
@docs read
@docs setAt

-}

import ComplexNumbers
import Field
import List.Extra
import Parser exposing ((|.), (|=))
import Typeclasses.Classes.Equality
import Typeclasses.Classes.Monoid
import Typeclasses.Classes.Semigroup


{-| Vector type
-}
type Vector a
    = Vector (List a)


{-| 3 Dimensional Vector type
-}
type Vector3 a
    = Vector3 a a a


{-| Type to represent a scalar value
-}
type Scalar a
    = Scalar a


type alias AbelianGroup a =
    { field : Field.Field a
    , addVects : Vector a -> Vector a -> Vector a
    , subtractVects : Vector a -> Vector a -> Vector a
    }


type alias VectorSpace a =
    { abelianGroup : AbelianGroup a
    , vectorScalarMultiplication : a -> Vector a -> Vector a
    }


type alias InnerProductSpace a =
    { vectorSpace : VectorSpace a
    , innerProduct : Vector a -> Vector a -> a
    }


addVectors : Field.Field a -> Vector a -> Vector a -> Vector a
addVectors { add } =
    liftA2 add


{-| Map over a vector
-}
map : (a -> b) -> Vector a -> Vector b
map f (Vector vector) =
    Vector <| List.map f vector


scalarMultiplication : Field.Field a -> a -> Vector a -> Vector a
scalarMultiplication { multiply } scalar =
    map (multiply scalar)


{-| Compare two Vectors for equality
-}
equalImplementation : (a -> a -> Bool) -> Vector a -> Vector a -> Bool
equalImplementation comparator vectorOne vectorTwo =
    let
        (Vector list) =
            liftA2 comparator vectorOne vectorTwo
    in
    List.all ((==) True) <| list


{-| Monoid empty for Vector
-}
concatEmpty : Vector a
concatEmpty =
    Vector []


{-| Monoidally append Vectors together
-}
concat : Typeclasses.Classes.Monoid.Monoid (Vector a)
concat =
    Typeclasses.Classes.Monoid.semigroupAndIdentity (Typeclasses.Classes.Semigroup.prepend append) concatEmpty


{-| Append Vectors together
-}
append : Vector a -> Vector a -> Vector a
append (Vector listOne) (Vector listTwo) =
    listOne
        ++ listTwo
        |> Vector


{-| Place a value in minimal Vector context
-}
pure : a -> Vector a
pure a =
    Vector [ a ]


{-| Apply for Vector
-}
apply : Vector (a -> b) -> Vector a -> Vector b
apply (Vector fVector) (Vector vector) =
    Vector <| List.map2 (\f x -> f x) fVector vector


{-| Lift a binary function to work with Vectors
-}
liftA2 : (a -> b -> c) -> Vector a -> Vector b -> Vector c
liftA2 f a b =
    apply (map f a) b


{-| Left fold over a Vector
-}
foldl : (a -> b -> b) -> b -> Vector a -> b
foldl foldFunction acc (Vector list) =
    List.foldl foldFunction acc list


vectorDotProduct : Field.Field a -> Vector a -> Vector a -> a
vectorDotProduct { zero, add, multiply } vectorOne vectorTwo =
    liftA2 multiply vectorOne vectorTwo
        |> foldl add zero


vectorLength : Field.Field a -> Vector a -> a
vectorLength { power, add, zero } =
    foldl (\x acc -> add (power 2 x) acc) zero
        >> power (1 / 2)


{-| Subtract Vectors
-}
subtractVectors : Field.Field a -> Vector a -> Vector a -> Vector a
subtractVectors { subtract } =
    liftA2 subtract


{-| Calculate distance between two vectors
-}
distance : AbelianGroup a -> Vector a -> Vector a -> a
distance { subtractVects, field } vectorOne vectorTwo =
    subtractVects vectorOne vectorTwo
        |> vectorLength field


{-| Take the cross product of two 3D vectors
-}
cross : Field.Field a -> Vector3 a -> Vector3 a -> Vector3 a
cross { subtract, multiply } (Vector3 x1 y1 z1) (Vector3 x2 y2 z2) =
    Vector3
        (subtract (multiply y1 z2) (multiply y2 z1))
        (subtract (multiply z1 x2) (multiply z2 x1))
        (subtract (multiply x1 y2) (multiply x2 y1))


{-| Convert a Vector3 type to a Vector type
-}
vector3ToVector : Vector3 a -> Vector a
vector3ToVector (Vector3 x y z) =
    Vector [ x, y, z ]


{-| Adjust a vector so that its length is exactly one
-}
normalise : Field.Field a -> Vector a -> Vector a
normalise field v =
    if vectorLength field v == field.zero then
        v

    else
        map (field.divide (vectorLength field v)) v


{-| Count of number of elements in a vector
-}
dimension : Vector a -> Int
dimension (Vector list) =
    List.length list


vectorSubspace : AbelianGroup a -> Scalar a -> List (Vector a) -> List (a -> Bool) -> Bool
vectorSubspace { field, addVects } (Scalar scalar) vectorList predicates =
    let
        testZeroVector =
            List.map (map (field.multiply field.zero)) vectorList

        containsZeroVector =
            closurePassCriteria testZeroVector

        scaledVectors =
            List.map (map (field.multiply scalar)) vectorList

        closurePassCriteria =
            List.map (\(Vector vector) -> Vector <| List.map2 (\predicate x -> predicate x) predicates vector)
                >> List.all (\(Vector vector) -> List.all ((==) True) vector)

        closureUnderScalarMultiplication =
            closurePassCriteria scaledVectors

        cartesianAddVectors =
            List.Extra.lift2 addVects

        additionOfVectors =
            cartesianAddVectors vectorList vectorList

        closureUnderAddition =
            closurePassCriteria additionOfVectors
    in
    containsZeroVector && closureUnderScalarMultiplication && closureUnderAddition


{-| bind for Vector
-}
bind : Vector a -> (a -> Vector b) -> Vector b
bind (Vector list) fVector =
    List.concatMap
        (\x ->
            let
                (Vector result) =
                    fVector x
            in
            result
        )
        list
        |> Vector


{-| `Equal` type for `Vector`.
-}
vectorEqual : (a -> a -> Bool) -> Typeclasses.Classes.Equality.Equality (Vector a)
vectorEqual comparator =
    Typeclasses.Classes.Equality.eq (equalImplementation comparator)


{-| Compare two vectors for equality using a comparator
-}
equal : (a -> a -> Bool) -> Vector a -> Vector a -> Bool
equal comparator =
    (vectorEqual comparator).eq


{-| Get the value in a Vector at the specified index
-}
getAt : Int -> Vector a -> Maybe a
getAt index (Vector list) =
    List.Extra.getAt index list


{-| Set the value in a Vector at the specified index
-}
setAt : Int -> a -> Vector a -> Vector a
setAt index element (Vector list) =
    List.Extra.setAt index element list
        |> Vector


{-| Print a Real Vector as a string
-}
printRealVector : Vector Float -> String
printRealVector (Vector list) =
    let
        values =
            List.map String.fromFloat list
                |> String.join ", "
    in
    "Vector [" ++ values ++ "]"


{-| Print a Complex Vector as a string
-}
printComplexVector : Vector (ComplexNumbers.ComplexNumberCartesian Float) -> String
printComplexVector (Vector list) =
    let
        values =
            List.map ComplexNumbers.print list
                |> String.join ", "
    in
    "Vector [" ++ values ++ "]"


listParser : Parser.Parser a -> Parser.Parser (List a)
listParser itemParser =
    Parser.sequence
        { start = "["
        , separator = ","
        , end = "]"
        , spaces = Parser.spaces
<<<<<<< HEAD
        , item = itemParser
=======
        , item = negativeOrPositiveFloat
>>>>>>> 1afbb69c
        , trailing = Parser.Forbidden
        }


{-| Parse a Vector
-}
parseVector : Parser.Parser a -> Parser.Parser (Vector a)
parseVector vectorElementsParser =
    Parser.succeed Vector
        |. Parser.keyword "Vector"
        |. Parser.spaces
        |= listParser vectorElementsParser


{-| Try to read a string into a Vector
-}
readRealVector : String -> Result (List Parser.DeadEnd) (Vector Float)
readRealVector vectorString =
    Parser.run (parseVector negativeOrPositiveFloat) vectorString


{-| Try to read a string into a Vector
-}
readComplexVector : String -> Result (List Parser.DeadEnd) (Vector (ComplexNumbers.ComplexNumberCartesian Float))
readComplexVector vectorString =
    Parser.run (parseVector ComplexNumbers.parseComplexNumber) vectorString


float : Parser.Parser Float
float =
    Parser.number
        { int = Just toFloat
        , hex = Nothing
        , octal = Nothing
        , binary = Nothing
        , float = Just identity
        }


negativeOrPositiveFloat : Parser.Parser Float
negativeOrPositiveFloat =
    Parser.oneOf
        [ Parser.succeed negate
            |. Parser.symbol "-"
            |= float
        , float
        ]


{-| Find index of a value in a Vector
-}
findIndex : (a -> Bool) -> Vector a -> Maybe Int
findIndex predicate (Vector list) =
    List.Extra.findIndex predicate list


realVectorAbelianGroup : AbelianGroup Float
realVectorAbelianGroup =
    { field = Field.realField
    , addVects = addVectors Field.realField
    , subtractVects = subtractVectors Field.realField
    }


complexVectorAbelianGroup : AbelianGroup (ComplexNumbers.ComplexNumberCartesian Float)
complexVectorAbelianGroup =
    { field = ComplexNumbers.complexField
    , addVects = addVectors ComplexNumbers.complexField
    , subtractVects = subtractVectors ComplexNumbers.complexField
    }


realVectorSpace : VectorSpace Float
realVectorSpace =
    { abelianGroup = realVectorAbelianGroup
    , vectorScalarMultiplication = scalarMultiplication Field.realField
    }


complexVectorSpace : VectorSpace (ComplexNumbers.ComplexNumberCartesian Float)
complexVectorSpace =
    { abelianGroup = complexVectorAbelianGroup
    , vectorScalarMultiplication = scalarMultiplication ComplexNumbers.complexField
    }


realInnerProductSpace : InnerProductSpace Float
realInnerProductSpace =
    { vectorSpace = realVectorSpace
    , innerProduct = vectorDotProduct Field.realField
    }


complexInnerProductSpace : InnerProductSpace (ComplexNumbers.ComplexNumberCartesian Float)
complexInnerProductSpace =
    { vectorSpace = complexVectorSpace
    , innerProduct = vectorDotProduct ComplexNumbers.complexField
    }


vectorTensorProduct : Field.Field a -> Vector a -> Vector a -> Vector a
vectorTensorProduct { multiply } vectorOne vectorTwo =
    bind
        vectorOne
        (\vectorOneElement ->
            map (multiply vectorOneElement) vectorTwo
        )<|MERGE_RESOLUTION|>--- conflicted
+++ resolved
@@ -2,17 +2,22 @@
     ( Vector(..)
     , Vector3(..)
     , Scalar(..)
+    , addVectors
     , map
     , equal
     , apply
     , liftA2
     , foldl
+    , vectorDotProduct
     , concat
+    , vectorLength
     , cross
     , distance
     , normalise
+    , subtractVectors
     , vector3ToVector
     , dimension
+    , vectorSubspace
     , append
     , concatEmpty
     , pure
@@ -21,7 +26,7 @@
     , getAt
     , parseVector
     , setAt
-    , InnerProductSpace, VectorSpace, addVectors, complexInnerProductSpace, complexVectorAbelianGroup, complexVectorSpace, negativeOrPositiveFloat, printComplexVector, printRealVector, readRealVector, realInnerProductSpace, realVectorAbelianGroup, realVectorSpace, scalarMultiplication, subtractVectors, vectorDotProduct, vectorLength, vectorSubspace, vectorTensorProduct
+    , InnerProductSpace, VectorSpace, complexInnerProductSpace, complexVectorAbelianGroup, complexVectorSpace, negativeOrPositiveFloat, printComplexVector, printRealVector, readRealVector, realInnerProductSpace, realVectorAbelianGroup, realVectorSpace, scalarMultiplication, vectorTensorProduct
     )
 
 {-| A module for Vectors
@@ -357,11 +362,7 @@
         , separator = ","
         , end = "]"
         , spaces = Parser.spaces
-<<<<<<< HEAD
         , item = itemParser
-=======
-        , item = negativeOrPositiveFloat
->>>>>>> 1afbb69c
         , trailing = Parser.Forbidden
         }
 
